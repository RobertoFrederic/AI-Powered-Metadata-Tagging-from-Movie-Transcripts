<<<<<<< HEAD
=======
<!DOCTYPE html>
<html lang="en">
<head>
  <meta charset="UTF-8" />
  <meta name="viewport" content="width=device-width, initial-scale=1.0"/>
  <title>AI Metadata Tagging</title>
  <!-- Tailwind -->
  <script src="https://cdn.tailwindcss.com"></script>
  <!-- Chart.js for visualizations -->
  <script src="https://cdn.jsdelivr.net/npm/chart.js@4.4.1/dist/chart.umd.min.js"></script>
  <link rel="stylesheet" href="css/styles.css"/>
<style>
  /* Make canvases truly fill their parents even when Chart.js sets inline attrs */
  #evaluationSection canvas { width: 100% !important; height: 100% !important; }
  /* Prevent flex children from forcing overflow */
  #evaluationSection .card { min-height: 0; }
</style>

</head>

<body class="bg-gray-50 text-gray-900 transition-colors duration-300">
  <!-- Transparent Header -->
  <header class="w-full py-4 px-6 flex justify-between items-center fixed top-0 left-0 z-50 bg-transparent backdrop-blur-md">
    <h1 class="text-2xl font-bold text-indigo-600">MetaTag AI</h1>
    <button id="themeToggle" class="px-3 py-2 rounded-full bg-indigo-600 text-white hover:bg-indigo-700 text-sm">🌙</button>
  </header>

  <!-- Upload / Hero -->
  <section id="uploadSection" class="page-section active pt-32 px-6 md:px-16 relative overflow-hidden">
    <!-- Animated gradient blobs -->
    <div class="absolute inset-0 -z-10">
      <div class="blob bg-pink-300"></div>
      <div class="blob bg-indigo-300"></div>
    </div>

    <div class="max-w-3xl mx-auto text-center">
      <h2 class="text-4xl md:text-5xl font-bold mb-6 leading-tight">
        Upload Transcript <span class="text-indigo-600">Get Insights</span>
      </h2>

      <!-- Compact Upload Box -->
      <div class="upload-box-tw shadow-lg mx-auto">
        <input type="file" id="fileInput" accept=".txt,.pdf,.docx" class="hidden"/>
        <label for="fileInput" class="flex items-center justify-center gap-2 cursor-pointer">
          <svg xmlns="http://www.w3.org/2000/svg" class="h-6 w-6 text-indigo-600" fill="none" viewBox="0 0 24 24" stroke="currentColor">
            <path stroke-linecap="round" stroke-linejoin="round" stroke-width="2"
              d="M4 16v2a2 2 0 002 2h12a2 2 0 002-2v-2M4 12l8-8m0 0l8 8m-8-8v12"/>
          </svg>
          <span class="text-gray-600 font-medium">Choose Transcript File</span>
        </label>
      </div>

      <button id="analyzeBtn"
        class="mt-6 px-6 py-3 rounded-full bg-gradient-to-r from-pink-500 to-indigo-600 text-white font-semibold shadow hover:opacity-90 transition">
        Analyze
      </button>
    </div>

    <div class="max-w-6xl mx-auto mt-16 grid md:grid-cols-2 gap-12 items-center relative z-10">
      <div>
         <h3 class="text-3xl font-semibold mb-4 tracking-tight text-gray-900 dark:text-gray-100">
  Smarter Metadata, Faster Insights
</h3>
<p class="leading-relaxed text-lg text-gray-700 dark:text-gray-300">
  Transform your transcripts into actionable insights in seconds. 
  Our AI automatically highlights topics and keywords, detects people, 
  places and products, analyzes sentiment and emotions, tags speakers 
  with timestamps, and classifies your content — so you spend less time 
  tagging and more time understanding what matters.
</p>


      </div>
      <div class="flex justify-center">
        <div class="w-64 h-64 flex items-center justify-center">
  <img src="assets/icons/landingpage_Img.jpg" alt="Transcript to Insights" class="w-full h-full object-contain">
</div>

      </div>
    </div>
  </section>

  <!-- Loading / Analyzing -->
  <section id="loadingSection" class="page-section hidden text-center pt-40">
    <div class="flex flex-col items-center">
      <div class="ai-orb"></div>
      <p id="loadingText" class="mt-4 text-lg font-semibold text-gray-700">Analyzing transcript...</p>
      <div class="w-64 h-2 mt-6 bg-gray-200 rounded-full overflow-hidden">
        <span id="progressFill" class="block h-full bg-gradient-to-r from-pink-500 to-indigo-600 w-0"></span>
      </div>
    </div>
  </section>

  <!-- LLM Metadata Dashboard -->
  <section id="llmSection" class="page-section hidden pt-28 pb-24 px-6 md:px-16 relative">

    <!-- Top toolbar: Back (pill), Title, Export -->
    <div class="flex items-center justify-between gap-4 mb-6">
      <button id="backToUpload"
        class="inline-flex items-center gap-2 px-4 py-2 rounded-full bg-white shadow text-indigo-600 hover:bg-indigo-50 border border-indigo-100">
        <span class="inline-block -ml-1 text-lg">←</span>
        Back to Upload
      </button>

      <h2 class="text-2xl md:text-3xl font-bold tracking-tight">Metadata Analysis</h2>

      <button class="px-4 py-2 rounded-full bg-indigo-600 text-white hover:bg-indigo-700 shadow">
        Export
      </button>
    </div>

    <!-- Cards Grid: exact layout requested -->
    <div id="metadataCards" class="grid grid-cols-1 md:grid-cols-2 lg:grid-cols-3 gap-6">
      <!-- Row 1 (3 cards) -->
      <div id="leadCharacterCard" class="card hoverable">
        <h3 class="card-title">🎭 Lead Character</h3>
        <div id="leadCharacter" class="mt-4"></div>
      </div>

      <div id="genreCard" class="card hoverable">
        <h3 class="card-title">🎬 Genre</h3>
        <ul id="genreList" class="mt-3 space-y-2"></ul>
      </div>

      <div id="classificationCard" class="card hoverable">
        <h3 class="card-title">📂 Content Classification</h3>
        <ul id="classificationList" class="mt-3 space-y-2"></ul>
      </div>

      <!-- Row 2 (2 cards) -->
      <div id="keywordsCard" class="card hoverable lg:col-span-2">
        <div class="flex items-center justify-between">
          <h3 class="card-title">🔑 Keywords</h3>
          <span class="text-xs text-gray-500">Frequency</span>
        </div>
        <div id="keywordsList" class="mt-3 flex flex-wrap gap-2"></div>
        <div class="mt-4"><canvas id="keywordsChart" height="220"></canvas></div>
      </div>

      <div id="sentimentCard" class="card hoverable">
        <h3 class="card-title">😊 Sentiment</h3>
        <div class="mt-3"><canvas id="sentimentChart" height="220"></canvas></div>
      </div>

      <!-- Row 3 (2 cards) -->
     <!-- Row 3 (2nd card for NER Summary) -->
<div id="nerCard" class="card hoverable lg:col-span-2">
  <h3 class="card-title">🧾 Named Entities</h3>
  <div id="nerSummary" class="mt-4"></div>
</div>


     <div id="emotionsCard" class="card hoverable">
  <h3 class="card-title">💗 Overall Emotions</h3>
  <div class="mt-3"><canvas id="emotionsChart" height="220"></canvas></div>
</div>


      <!-- Row 4 (1 full width) -->
      <div id="synopsisCard" class="card hoverable lg:col-span-3">
        <h3 class="card-title">📝 Synopsis</h3>
        <div id="synopsis" class="mt-3 synopsis-box"></div>
      </div>
    </div>

    <!-- Floating CTA injected when Synopsis enters view -->
    <button id="toAdInsights"
      class="hidden fixed right-6 bottom-6 md:right-10 md:bottom-10 px-6 py-3 rounded-full bg-gradient-to-r from-indigo-600 to-purple-600 text-white font-semibold shadow-xl focus:outline-none focus:ring-4 focus:ring-indigo-300 animate-in">
      Next: Ad Insights →
    </button>
  </section>
<!-- Ad Insights Section -->
<section id="adSection" class="page-section hidden pt-28 pb-24 px-6 md:px-16">
  <div class="flex items-center justify-between gap-4 mb-6">
    <button id="backToLLM"
      class="inline-flex items-center gap-2 px-4 py-2 rounded-full bg-white shadow text-indigo-600 hover:bg-indigo-50 border border-indigo-100">
      <span class="inline-block -ml-1 text-lg">←</span>
      Back to Metadata
    </button>
    <h2 class="text-2xl md:text-3xl font-bold tracking-tight">Ad Insights</h2>
    <div class="w-[110px]"></div>
  </div>

  <!-- <div class="grid grid-cols-1 lg:grid-cols-2 gap-6"> -->
  <div class="grid grid-cols-1 lg:grid-cols-2 gap-6 items-stretch">

    <!-- Ad Timeline -->
    <div class="card hoverable">
      <h3 class="card-title">📅 Ad Timeline</h3>
      <p class="text-sm text-gray-500 mt-1">Optimal ad placement times</p>
      <div class="mt-3"><canvas id="adChart" height="260"></canvas></div>
      <ul id="adList" class="mt-4 space-y-2 text-sm text-gray-600"></ul>
    </div>

    <!-- Ad Recommendations -->
    <div class="card hoverable">
      <h3 class="card-title">💡 Ad Recommendations</h3>
      <p class="text-sm text-gray-500 mt-1">Contextually relevant ad types</p>
      <ul id="adRecList" class="mt-4 space-y-3 text-sm"></ul>
    </div>
  </div>

  <!-- Navigation -->
  <div class="mt-6 flex justify-end">
    <button id="toEvaluation" class="px-5 py-2 rounded-full bg-indigo-600 text-white shadow hover:bg-indigo-700">
      Go to Evaluation →
    </button>
  </div>
</section>
<!-- Evaluation Section -->
<!-- Evaluation Section -->
<section id="evaluationSection" class="page-section hidden pt-32 px-6 md:px-16 pb-24">
  <div class="flex items-center justify-between mb-6">
    <button id="backToAd"
      class="inline-flex items-center gap-2 px-4 py-2 rounded-full bg-white shadow text-indigo-600 hover:bg-indigo-50 border border-indigo-100">
      <span class="inline-block -ml-1 text-lg">←</span>
      Back to Ad Insights
    </button>
    <h2 class="text-3xl font-bold">Evaluation</h2>
    <div class="w-[110px]"></div>
  </div>

  <!-- Fixed vertical stack of 3 cards -->
  <div id="evaluationContent"
       class="grid grid-cols-1 lg:grid-cols-3 gap-6 h-[calc(100vh-14rem)]">

    <!-- Card 1 -->
    <div class="card flex flex-col h-full overflow-hidden">
      <h3 class="card-title text-base font-semibold mb-2">Overall Confidence</h3>
      <div class="relative flex-1 min-h-0">
        <canvas id="confidenceGauge" class="absolute inset-0 w-full h-full"></canvas>
      </div>
    </div>

    <!-- Card 2 -->
    <div class="card flex flex-col h-full overflow-hidden">
      <h3 class="card-title text-base font-semibold mb-2">Confusion Matrix</h3>
      <div class="relative flex-1 min-h-0">
        <canvas id="confusionVenn" class="absolute inset-0 w-full h-full"></canvas>
      </div>
      <div id="confusionTable" class="mt-2 text-xs max-h-20 overflow-auto"></div>
    </div>

    <!-- Card 3 (Radar) -->
    <div class="card flex flex-col h-full overflow-hidden">
      <h3 class="card-title text-base font-semibold mb-2">Radar – LLM vs NLP</h3>
      <div class="relative flex-1 min-h-0">
        <canvas id="triangleRadar" class="absolute inset-0 w-full h-full"></canvas>
      </div>
    </div>

  </div>
</section>




<!-- Floating Button -->
<button id="floatingToAdInsights"
  class="hidden fixed bottom-4 left-1/2 -translate-x-1/2 px-5 py-3 rounded-full bg-indigo-600 text-white shadow-lg">
  🚀 Go to Ad Insights
</button>


  <script src="js/app.js"></script>
</body>
</html>
>>>>>>> 90cf3b15
<|MERGE_RESOLUTION|>--- conflicted
+++ resolved
@@ -1,5 +1,3 @@
-<<<<<<< HEAD
-=======
 <!DOCTYPE html>
 <html lang="en">
 <head>
@@ -266,5 +264,4 @@
 
   <script src="js/app.js"></script>
 </body>
-</html>
->>>>>>> 90cf3b15
+</html>